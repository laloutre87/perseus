--- conflicted
+++ resolved
@@ -9,15 +9,9 @@
 # See more keys and their definitions at https://doc.rust-lang.org/cargo/reference/manifest.html
 
 [dependencies]
-<<<<<<< HEAD
 perseus = { path = "../../packages/perseus" }
 sycamore = { version = "0.5", features = ["ssr"] }
 sycamore-router = "0.5"
-=======
-perseus = "0.1.3"
-sycamore = { version = "0.5.1", features = ["ssr"] }
-sycamore-router = "0.5.1"
->>>>>>> 183bee0c
 serde = { version = "1", features = ["derive"] }
 serde_json = "1" # Possibly don't need?
 
